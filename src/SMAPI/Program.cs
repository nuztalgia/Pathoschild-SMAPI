#nullable disable

using System;
using System.Collections.Generic;
using System.IO;
using System.Linq;
using System.Reflection;
using System.Threading;
using StardewModdingAPI.Framework;
using StardewModdingAPI.Toolkit.Serialization.Models;
using StardewModdingAPI.Toolkit.Utilities;

namespace StardewModdingAPI
{
    /// <summary>The main entry point for SMAPI, responsible for hooking into and launching the game.</summary>
    internal class Program
    {
        /*********
        ** Fields
        *********/
        /// <summary>The absolute path to search for SMAPI's internal DLLs.</summary>
        private static readonly string DllSearchPath = EarlyConstants.InternalFilesPath;

        /// <summary>The assembly paths in the search folders indexed by assembly name.</summary>
        private static Dictionary<string, string> AssemblyPathsByName;


        /*********
        ** Public methods
        *********/
        /// <summary>The main entry point which hooks into and launches the game.</summary>
        /// <param name="args">The command-line arguments.</param>
        public static void Main(string[] args)
        {
            Console.Title = $"SMAPI {EarlyConstants.RawApiVersion}";

            try
            {
                AppDomain.CurrentDomain.AssemblyResolve += Program.CurrentDomain_AssemblyResolve;
                Program.AssertGamePresent();
                Program.AssertGameVersion();
                Program.AssertSmapiVersions();
                Program.AssertDepsJson();
                Program.Start(args);
            }
            catch (BadImageFormatException ex) when (ex.FileName == EarlyConstants.GameAssemblyName)
            {
                Console.WriteLine($"SMAPI failed to initialize because your game's {ex.FileName}.exe seems to be invalid.\nThis may be a pirated version which modified the executable in an incompatible way; if so, you can try a different download or buy a legitimate version.\n\nTechnical details:\n{ex}");
            }
            catch (Exception ex)
            {
                Console.WriteLine($"SMAPI failed to initialize: {ex}");
                Program.PressAnyKeyToExit(true);
            }
        }


        /*********
        ** Private methods
        *********/
        /// <summary>Method called when assembly resolution fails, which may return a manually resolved assembly.</summary>
        /// <param name="sender">The event sender.</param>
        /// <param name="e">The event arguments.</param>
        private static Assembly CurrentDomain_AssemblyResolve(object sender, ResolveEventArgs e)
        {
            // cache assembly paths by name
            if (Program.AssemblyPathsByName == null)
            {
                Program.AssemblyPathsByName = new(StringComparer.OrdinalIgnoreCase);

                foreach (string searchPath in new[] { EarlyConstants.GamePath, Program.DllSearchPath })
                {
                    foreach (string dllPath in Directory.EnumerateFiles(searchPath, "*.dll"))
                    {
                        try
                        {
                            string curName = AssemblyName.GetAssemblyName(dllPath).Name;
                            if (curName != null)
                                Program.AssemblyPathsByName[curName] = dllPath;
                        }
                        catch
                        {
                            // ignore invalid DLL
                        }
                    }
                }
            }

            // resolve
            try
            {
                string searchName = new AssemblyName(e.Name).Name;
                return searchName != null && Program.AssemblyPathsByName.TryGetValue(searchName, out string assemblyPath)
                    ? Assembly.LoadFrom(assemblyPath)
                    : null;
            }
            catch (Exception ex)
            {
                Console.WriteLine($"Error resolving assembly: {ex}");
                return null;
            }
        }

        /// <summary>Assert that the game is available.</summary>
        /// <remarks>This must be checked *before* any references to <see cref="Constants"/>, and this method should not reference <see cref="Constants"/> itself to avoid errors in Mono or when the game isn't present.</remarks>
        private static void AssertGamePresent()
        {
            try
            {
                _ = Type.GetType($"StardewValley.Game1, {EarlyConstants.GameAssemblyName}", throwOnError: true);
            }
            catch (Exception ex)
            {
                // file doesn't exist
                if (!File.Exists(Path.Combine(EarlyConstants.GamePath, $"{EarlyConstants.GameAssemblyName}.exe")))
                    Program.PrintErrorAndExit("Oops! SMAPI can't find the game. Make sure you're running StardewModdingAPI.exe in your game folder.");

                // can't load file
                Program.PrintErrorAndExit(
                    message: "Oops! SMAPI couldn't load the game executable. The technical details below may have more info.",
                    technicalMessage: $"Technical details: {ex}"
                );
            }
        }

        /// <summary>Assert that the game version is within <see cref="Constants.MinimumGameVersion"/> and <see cref="Constants.MaximumGameVersion"/>.</summary>
        private static void AssertGameVersion()
        {
            // min version
            if (Constants.GameVersion.IsOlderThan(Constants.MinimumGameVersion))
            {
                ISemanticVersion suggestedApiVersion = Constants.GetCompatibleApiVersion(Constants.GameVersion);
                Program.PrintErrorAndExit(suggestedApiVersion != null
                    ? $"Oops! You're running Stardew Valley {Constants.GameVersion}, but the oldest supported version is {Constants.MinimumGameVersion}. You can install SMAPI {suggestedApiVersion} instead to fix this error, or update your game to the latest version."
                    : $"Oops! You're running Stardew Valley {Constants.GameVersion}, but the oldest supported version is {Constants.MinimumGameVersion}. Please update your game before using SMAPI."
                );
            }

            // max version
            if (Constants.MaximumGameVersion != null && Constants.GameVersion.IsNewerThan(Constants.MaximumGameVersion))
                Program.PrintErrorAndExit($"Oops! You're running Stardew Valley {Constants.GameVersion}, but this version of SMAPI is only compatible up to Stardew Valley {Constants.MaximumGameVersion}. Please check for a newer version of SMAPI: https://smapi.io.");
        }

        /// <summary>Assert that the versions of all SMAPI components are correct.</summary>
        /// <remarks>Players sometimes have mismatched versions (particularly when installed through Vortex), which can cause some very confusing bugs without this check.</remarks>
        private static void AssertSmapiVersions()
        {
            // get SMAPI version without prerelease suffix (since we can't get that from the assembly versions)
            ISemanticVersion smapiVersion = new SemanticVersion(Constants.ApiVersion.MajorVersion, Constants.ApiVersion.MinorVersion, Constants.ApiVersion.PatchVersion);

            // compare with assembly versions
            foreach (var type in new[] { typeof(IManifest), typeof(Manifest) })
            {
                AssemblyName assemblyName = type.Assembly.GetName();
                ISemanticVersion assemblyVersion = new SemanticVersion(assemblyName.Version);
                if (!assemblyVersion.Equals(smapiVersion))
                    Program.PrintErrorAndExit($"Oops! The 'smapi-internal/{assemblyName.Name}.dll' file is version {assemblyVersion} instead of the required {Constants.ApiVersion}. SMAPI doesn't seem to be installed correctly.");
            }
        }

        /// <summary>Assert that SMAPI's <c>StardewModdingAPI.deps.json</c> matches <c>Stardew Valley.deps.json</c>, fixing it if necessary.</summary>
        /// <remarks>This is needed to resolve native DLLs like libSkiaSharp.</remarks>
        private static void AssertDepsJson()
        {
            string sourcePath = Path.Combine(Constants.GamePath, "Stardew Valley.deps.json");
            string targetPath = Path.Combine(Constants.GamePath, "StardewModdingAPI.deps.json");

            if (!File.Exists(targetPath) || FileUtilities.GetFileHash(sourcePath) != FileUtilities.GetFileHash(targetPath))
            {
                File.Copy(sourcePath, targetPath, overwrite: true);
                Program.PrintErrorAndExit($"The '{Path.GetFileName(targetPath)}' file didn't match the game's version. SMAPI fixed it automatically, but you must restart SMAPI for the change to take effect.");
            }
        }

        /// <summary>Initialize SMAPI and launch the game.</summary>
        /// <param name="args">The command-line arguments.</param>
        /// <remarks>This method is separate from <see cref="Main"/> because that can't contain any references to assemblies loaded by <see cref="CurrentDomain_AssemblyResolve"/> (e.g. via <see cref="Constants"/>), or Mono will incorrectly show an assembly resolution error before assembly resolution is set up.</remarks>
        private static void Start(string[] args)
        {
            // get flags
            bool writeToConsole = !args.Contains("--no-terminal") && Environment.GetEnvironmentVariable("SMAPI_NO_TERMINAL") == null;

            // get mods path
            bool? developerMode = null;
            string modsPath;
            {
                string rawModsPath = null;

                // get mods path from command line args
                int pathIndex = Array.LastIndexOf(args, "--mods-path") + 1;
                if (pathIndex >= 1 && args.Length >= pathIndex)
                    rawModsPath = args[pathIndex];

                // get developer mode from command line args
                if (args.Contains("--developer-mode"))
                    developerMode = true;
                if (args.Contains("--developer-mode-off"))
                    developerMode = false;

                // get from environment variables
                if (string.IsNullOrWhiteSpace(rawModsPath))
                    rawModsPath = Environment.GetEnvironmentVariable("SMAPI_MODS_PATH");

                // normalize
                modsPath = !string.IsNullOrWhiteSpace(rawModsPath)
                    ? Path.Combine(Constants.GamePath, rawModsPath)
                    : Constants.DefaultModsPath;
            }

            // load SMAPI
<<<<<<< HEAD
            using SCore core = new(modsPath, writeToConsole);
=======
            using SCore core = new SCore(modsPath, writeToConsole, developerMode);
>>>>>>> 6161cc91
            core.RunInteractively();
        }

        /// <summary>Write an error directly to the console and exit.</summary>
        /// <param name="message">The error message to display.</param>
        /// <param name="technicalMessage">An additional message to log with technical details.</param>
        private static void PrintErrorAndExit(string message, string technicalMessage = null)
        {
            Console.ForegroundColor = ConsoleColor.Red;
            Console.WriteLine(message);
            Console.ResetColor();

            if (technicalMessage != null)
            {
                Console.WriteLine();
                Console.ForegroundColor = ConsoleColor.Gray;
                Console.WriteLine(technicalMessage);
                Console.ResetColor();
                Console.WriteLine();
            }

            Program.PressAnyKeyToExit(showMessage: true);
        }

        /// <summary>Show a 'press any key to exit' message, and exit when they press a key.</summary>
        /// <param name="showMessage">Whether to print a 'press any key to exit' message to the console.</param>
        private static void PressAnyKeyToExit(bool showMessage)
        {
            if (showMessage)
                Console.WriteLine("Game has ended. Press any key to exit.");
            Thread.Sleep(100);
            Console.ReadKey();
            Environment.Exit(0);
        }
    }
}<|MERGE_RESOLUTION|>--- conflicted
+++ resolved
@@ -208,11 +208,7 @@
             }
 
             // load SMAPI
-<<<<<<< HEAD
-            using SCore core = new(modsPath, writeToConsole);
-=======
-            using SCore core = new SCore(modsPath, writeToConsole, developerMode);
->>>>>>> 6161cc91
+            using SCore core = new(modsPath, writeToConsole, developerMode);
             core.RunInteractively();
         }
 
